[package]
name = "merk"
description = "Merkle key/value store"
version = "2.0.0"
authors = ["Matt Bell <mappum@gmail.com>"]
edition = "2018"
license = "MIT"

[dependencies]
thiserror= "1.0.31"
sha2 = "0.10.2"

<<<<<<< HEAD
=======
[dependencies.time]
version = "0.3.11"
optional = true

>>>>>>> 575b35bc
[dependencies.hex]
version = "0.4.3"
optional = true

[dependencies.colored]
version = "2.0.0"
optional = true

[dependencies.num_cpus]
version = "1.13.1"
optional = true

[dependencies.byteorder]
<<<<<<< HEAD
version = "1.3.2"
=======
version = "1.4.3"
optional = true

[dependencies.failure]
version = "0.1.8"
>>>>>>> 575b35bc
optional = true

[dependencies.ed]
version = "0.3.0"
optional = true

[dependencies.rand]
version = "0.8.5"
features = ["small_rng"]
optional = true

[dependencies.rocksdb]
<<<<<<< HEAD
version = "0.19"
=======
version = "0.18.0"
>>>>>>> 575b35bc
default-features = false
optional = true

[dependencies.jemallocator]
version = "0.5.0"
features = ["disable_initial_exec_tls"]
optional = true

[features]
default = ["full", "verify"]
full = ["rand",
        "rocksdb",
        "hex",
        "colored",
        "num_cpus",
        "byteorder",
<<<<<<< HEAD
        "ed",
        "blake3"
]
verify = ["ed",
          "blake3"
]
=======
        "failure",
        "ed"]
verify = ["ed",
          "failure"]
>>>>>>> 575b35bc
<|MERGE_RESOLUTION|>--- conflicted
+++ resolved
@@ -10,13 +10,6 @@
 thiserror= "1.0.31"
 sha2 = "0.10.2"
 
-<<<<<<< HEAD
-=======
-[dependencies.time]
-version = "0.3.11"
-optional = true
-
->>>>>>> 575b35bc
 [dependencies.hex]
 version = "0.4.3"
 optional = true
@@ -30,19 +23,15 @@
 optional = true
 
 [dependencies.byteorder]
-<<<<<<< HEAD
 version = "1.3.2"
-=======
-version = "1.4.3"
-optional = true
-
-[dependencies.failure]
-version = "0.1.8"
->>>>>>> 575b35bc
 optional = true
 
 [dependencies.ed]
 version = "0.3.0"
+optional = true
+
+[dependencies.blake3]
+version = "0.3.7"
 optional = true
 
 [dependencies.rand]
@@ -51,11 +40,7 @@
 optional = true
 
 [dependencies.rocksdb]
-<<<<<<< HEAD
 version = "0.19"
-=======
-version = "0.18.0"
->>>>>>> 575b35bc
 default-features = false
 optional = true
 
@@ -72,16 +57,9 @@
         "colored",
         "num_cpus",
         "byteorder",
-<<<<<<< HEAD
         "ed",
         "blake3"
 ]
 verify = ["ed",
           "blake3"
-]
-=======
-        "failure",
-        "ed"]
-verify = ["ed",
-          "failure"]
->>>>>>> 575b35bc
+]