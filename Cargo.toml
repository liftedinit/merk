--- conflicted
+++ resolved
@@ -8,14 +8,6 @@
 
 [dependencies]
 thiserror= "1.0.31"
-<<<<<<< HEAD
-sha2 = "0.10.2"
-
-[dependencies.time]
-version = "0.3.11"
-optional = true
-=======
->>>>>>> 857bf819
 
 [dependencies.hex]
 version = "0.4.3"
@@ -30,26 +22,15 @@
 optional = true
 
 [dependencies.byteorder]
-<<<<<<< HEAD
-version = "1.4.3"
-optional = true
-
-[dependencies.failure]
-version = "0.1.8"
-=======
 version = "1.3.2"
->>>>>>> 857bf819
 optional = true
 
 [dependencies.ed]
 version = "0.3.0"
-<<<<<<< HEAD
-=======
 optional = true
 
 [dependencies.blake3]
 version = "0.3.7"
->>>>>>> 857bf819
 optional = true
 
 [dependencies.rand]
@@ -58,11 +39,7 @@
 optional = true
 
 [dependencies.rocksdb]
-<<<<<<< HEAD
-version = "0.18.0"
-=======
 version = "0.19"
->>>>>>> 857bf819
 default-features = false
 optional = true
 
@@ -82,16 +59,9 @@
         "colored",
         "num_cpus",
         "byteorder",
-<<<<<<< HEAD
-        "failure",
-        "ed"]
-verify = ["ed",
-          "failure"]
-=======
         "ed",
         "blake3"
 ]
 verify = ["ed",
           "blake3"
-]
->>>>>>> 857bf819
+]