--- conflicted
+++ resolved
@@ -1,9 +1,5 @@
-<<<<<<< HEAD
-use super::hash::{kv_hash, Hash, Hasher, HASH_LENGTH, NULL_HASH};
-=======
 use super::hash::{kv_hash, Hash, HASH_LENGTH, NULL_HASH};
 use blake3::Hasher;
->>>>>>> 857bf819
 use ed::{Decode, Encode, Result};
 use std::{
     io::{Read, Write},
