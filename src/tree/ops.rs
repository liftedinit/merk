use super::{Fetch, Link, Tree, Walker};
<<<<<<< HEAD
use crate::error::{Error, Result};
=======
use crate::error::Result;
>>>>>>> 1e7a8ac9
use std::collections::LinkedList;
use std::fmt;
use Op::*;

/// An operation to be applied to a key in the store.
pub enum Op {
    Put(Vec<u8>),
    Delete,
}

impl fmt::Debug for Op {
    fn fmt(&self, f: &mut fmt::Formatter) -> fmt::Result {
        writeln!(
            f,
            "{}",
            match self {
                Put(value) => format!("Put({:?})", value),
                Delete => "Delete".to_string(),
            }
        )
    }
}

/// A single `(key, operation)` pair.
pub type BatchEntry = (Vec<u8>, Op);

/// A mapping of keys and operations. Keys should be sorted and unique.
pub type Batch = [BatchEntry];

/// A source of data which panics when called. Useful when creating a store
/// which always keeps the state in memory.
#[derive(Clone)]
pub struct PanicSource {}
impl Fetch for PanicSource {
    fn fetch(&self, _link: &Link) -> Result<Tree> {
        unreachable!("'fetch' should not have been called")
    }
}

impl<S> Walker<S>
where
    S: Fetch + Sized + Send + Clone,
{
    /// Applies a batch of operations, possibly creating a new tree if
    /// `maybe_tree` is `None`. This is similar to `Walker<S>::apply`, but does
    /// not require a non-empty tree.
    ///
    /// Keys in batch must be sorted and unique.
    pub fn apply_to(
        maybe_tree: Option<Self>,
        batch: &Batch,
        source: S,
    ) -> Result<(Option<Tree>, LinkedList<Vec<u8>>)> {
        let (maybe_walker, deleted_keys) = if batch.is_empty() {
            (maybe_tree, LinkedList::default())
        } else {
            match maybe_tree {
                None => return Ok((Self::build(batch, source)?, LinkedList::default())),
                Some(tree) => tree.apply(batch)?,
            }
        };

        let maybe_tree = maybe_walker.map(|walker| walker.into_inner());
        Ok((maybe_tree, deleted_keys))
    }

    /// Builds a `Tree` from a batch of operations.
    ///
    /// Keys in batch must be sorted and unique.
    fn build(batch: &Batch, source: S) -> Result<Option<Tree>> {
        if batch.is_empty() {
            return Ok(None);
        }

        let mid_index = batch.len() / 2;
        let (mid_key, mid_op) = &batch[mid_index];
        let mid_value = match mid_op {
            Delete => {
<<<<<<< HEAD
                return Err(Error::KeyDelete(mid_key.clone()));
            }
=======
              let left_batch = &batch[..mid_index];
              let right_batch = &batch[mid_index + 1..];

              let maybe_tree = Self::build(left_batch, source.clone())?.map(|tree| Self::new(tree, source.clone()));
              let maybe_tree = match maybe_tree {
                Some(tree) => tree.apply(right_batch)?.0,
                None => Self::build(right_batch, source.clone())?.map(|tree| Self::new(tree, source.clone())),
              };
              return Ok(maybe_tree.map(|tree| tree.into()));
            },
>>>>>>> 1e7a8ac9
            Put(value) => value,
        };

        // TODO: take from batch so we don't have to clone
        let mid_tree = Tree::new(mid_key.to_vec(), mid_value.to_vec());
        let mid_walker = Walker::new(mid_tree, PanicSource {});
        Ok(mid_walker
            .recurse(batch, mid_index, true)?
            .0 // use walker, ignore deleted_keys since it should be empty
            .map(|w| w.into_inner()))
    }

    /// Applies a batch of operations to an existing tree. This is similar to
    /// `Walker<S>::apply`_to, but requires a populated tree.
    ///
    /// Keys in batch must be sorted and unique.
    fn apply(self, batch: &Batch) -> Result<(Option<Self>, LinkedList<Vec<u8>>)> {
        // binary search to see if this node's key is in the batch, and to split
        // into left and right batches
        let search = batch.binary_search_by(|(key, _op)| key.as_slice().cmp(self.tree().key()));
        let tree = if let Ok(index) = search {
            // a key matches this node's key, apply op to this node
            match &batch[index].1 {
                // TODO: take vec from batch so we don't need to clone
                Put(value) => self.with_value(value.to_vec()),
                Delete => {
                    // TODO: we shouldn't have to do this as 2 different calls to apply
                    let source = self.clone_source();
                    let wrap = |maybe_tree: Option<Tree>| {
                        maybe_tree.map(|tree| Self::new(tree, source.clone()))
                    };
                    let key = self.tree().key().to_vec();
                    let maybe_tree = self.remove()?;

                    let (maybe_tree, mut deleted_keys) =
                        Self::apply_to(maybe_tree, &batch[..index], source.clone())?;
                    let maybe_walker = wrap(maybe_tree);

                    let (maybe_tree, mut deleted_keys_right) =
                        Self::apply_to(maybe_walker, &batch[index + 1..], source.clone())?;
                    let maybe_walker = wrap(maybe_tree);

                    deleted_keys.append(&mut deleted_keys_right);
                    deleted_keys.push_back(key);

                    return Ok((maybe_walker, deleted_keys));
                }
            }
        } else {
            self
        };

        let (mid, exclusive) = match search {
            Ok(index) => (index, true),
            Err(index) => (index, false),
        };

        tree.recurse(batch, mid, exclusive)
    }

    /// Recursively applies operations to the tree's children (if there are any
    /// operations for them).
    ///
    /// This recursion executes serially in the same thread, but in the future
    /// will be dispatched to workers in other threads.
    fn recurse(
        self,
        batch: &Batch,
        mid: usize,
        exclusive: bool,
    ) -> Result<(Option<Self>, LinkedList<Vec<u8>>)> {
        let left_batch = &batch[..mid];
        let right_batch = if exclusive {
            &batch[mid + 1..]
        } else {
            &batch[mid..]
        };

        let mut deleted_keys = LinkedList::default();

        let tree = if !left_batch.is_empty() {
            let source = self.clone_source();
            self.walk(true, |maybe_left| {
                let (maybe_left, mut deleted_keys_left) = Self::apply_to(maybe_left, left_batch, source)?;
                deleted_keys.append(&mut deleted_keys_left);
                Ok(maybe_left)
            })?
        } else {
            self
        };

        let tree = if !right_batch.is_empty() {
            let source = tree.clone_source();
            tree.walk(false, |maybe_right| {
                let (maybe_right, mut deleted_keys_right) =
                    Self::apply_to(maybe_right, right_batch, source)?;
                deleted_keys.append(&mut deleted_keys_right);
                Ok(maybe_right)
            })?
        } else {
            tree
        };

        let tree = tree.maybe_balance()?;

        Ok((Some(tree), deleted_keys))
    }

    /// Gets the wrapped tree's balance factor.
    #[inline]
    fn balance_factor(&self) -> i8 {
        self.tree().balance_factor()
    }

    /// Checks if the tree is unbalanced and if so, applies AVL tree rotation(s)
    /// to rebalance the tree and its subtrees. Returns the root node of the
    /// balanced tree after applying the rotations.
    fn maybe_balance(self) -> Result<Self> {
        let balance_factor = self.balance_factor();
        if balance_factor.abs() <= 1 {
            return Ok(self);
        }

        let left = balance_factor < 0;

        // maybe do a double rotation
        let tree = if left == (self.tree().link(left).unwrap().balance_factor() > 0) {
            self.walk_expect(left, |child| Ok(Some(child.rotate(!left)?)))?
        } else {
            self
        };

        tree.rotate(left)
    }

    /// Applies an AVL tree rotation, a constant-time operation which only needs
    /// to swap pointers in order to rebalance a tree.
    fn rotate(self, left: bool) -> Result<Self> {
        let (tree, child) = self.detach_expect(left)?;
        let (child, maybe_grandchild) = child.detach(!left)?;

        // attach grandchild to self
        let tree = tree.attach(left, maybe_grandchild).maybe_balance()?;

        // attach self to child, return child
        child.attach(!left, Some(tree)).maybe_balance()
    }

    /// Removes the root node from the tree. Rearranges and rebalances
    /// descendants (if any) in order to maintain a valid tree.
    pub fn remove(self) -> Result<Option<Self>> {
        let tree = self.tree();
        let has_left = tree.link(true).is_some();
        let has_right = tree.link(false).is_some();
        let left = tree.child_height(true) > tree.child_height(false);

        let maybe_tree = if has_left && has_right {
            // two children, promote edge of taller child
            let (tree, tall_child) = self.detach_expect(left)?;
            let (_, short_child) = tree.detach_expect(!left)?;
            Some(tall_child.promote_edge(!left, short_child)?)
        } else if has_left || has_right {
            // single child, promote it
            Some(self.detach_expect(left)?.1)
        } else {
            // no child
            None
        };

        Ok(maybe_tree)
    }

    /// Traverses to find the tree's edge on the given side, removes it, and
    /// reattaches it at the top in order to fill in a gap when removing a root
    /// node from a tree with both left and right children. Attaches `attach` on
    /// the opposite side. Returns the promoted node.
    fn promote_edge(self, left: bool, attach: Self) -> Result<Self> {
        let (edge, maybe_child) = self.remove_edge(left)?;
        edge.attach(!left, maybe_child)
            .attach(left, Some(attach))
            .maybe_balance()
    }

    /// Traverses to the tree's edge on the given side and detaches it
    /// (reattaching its child, if any, to its former parent). Return value is
    /// `(edge, maybe_updated_tree)`.
    fn remove_edge(self, left: bool) -> Result<(Self, Option<Self>)> {
        if self.tree().link(left).is_some() {
            // this node is not the edge, recurse
            let (tree, child) = self.detach_expect(left)?;
            let (edge, maybe_child) = child.remove_edge(left)?;
            let tree = tree.attach(left, maybe_child).maybe_balance()?;
            Ok((edge, Some(tree)))
        } else {
            // this node is the edge, detach its child if present
            self.detach(!left)
        }
    }
}

#[cfg(test)]
mod test {
    use super::*;
    use crate::test_utils::{
        apply_memonly, assert_tree_invariants, del_entry, make_tree_seq, seq_key,
    };
    use crate::tree::*;

    #[test]
    fn simple_insert() {
        let batch = [(b"foo2".to_vec(), Op::Put(b"bar2".to_vec()))];
        let tree = Tree::new(b"foo".to_vec(), b"bar".to_vec());
        let (maybe_walker, deleted_keys) = Walker::new(tree, PanicSource {})
            .apply(&batch)
            .expect("apply errored");
        let walker = maybe_walker.expect("should be Some");
        assert_eq!(walker.tree().key(), b"foo");
        assert_eq!(walker.into_inner().child(false).unwrap().key(), b"foo2");
        assert!(deleted_keys.is_empty());
    }

    #[test]
    fn simple_update() {
        let batch = [(b"foo".to_vec(), Op::Put(b"bar2".to_vec()))];
        let tree = Tree::new(b"foo".to_vec(), b"bar".to_vec());
        let (maybe_walker, deleted_keys) = Walker::new(tree, PanicSource {})
            .apply(&batch)
            .expect("apply errored");
        let walker = maybe_walker.expect("should be Some");
        assert_eq!(walker.tree().key(), b"foo");
        assert_eq!(walker.tree().value(), b"bar2");
        assert!(walker.tree().link(true).is_none());
        assert!(walker.tree().link(false).is_none());
        assert!(deleted_keys.is_empty());
    }

    #[test]
    fn simple_delete() {
        let batch = [(b"foo2".to_vec(), Op::Delete)];
        let tree = Tree::from_fields(
            b"foo".to_vec(),
            b"bar".to_vec(),
            [123; 32],
            None,
            Some(Link::Loaded {
                hash: [123; 32],
                child_heights: (0, 0),
                tree: Tree::new(b"foo2".to_vec(), b"bar2".to_vec()),
            }),
        );
        let (maybe_walker, deleted_keys) = Walker::new(tree, PanicSource {})
            .apply(&batch)
            .expect("apply errored");
        let walker = maybe_walker.expect("should be Some");
        assert_eq!(walker.tree().key(), b"foo");
        assert_eq!(walker.tree().value(), b"bar");
        assert!(walker.tree().link(true).is_none());
        assert!(walker.tree().link(false).is_none());
        assert_eq!(deleted_keys.len(), 1);
        assert_eq!(*deleted_keys.front().unwrap(), b"foo2");
    }

    #[test]
    fn delete_non_existent() {
        let batch = [(b"foo2".to_vec(), Op::Delete)];
        let tree = Tree::new(b"foo".to_vec(), b"bar".to_vec());
        Walker::new(tree, PanicSource {}).apply(&batch).unwrap();
    }

    #[test]
    fn delete_only_node() {
        let batch = [(b"foo".to_vec(), Op::Delete)];
        let tree = Tree::new(b"foo".to_vec(), b"bar".to_vec());
        let (maybe_walker, deleted_keys) = Walker::new(tree, PanicSource {})
            .apply(&batch)
            .expect("apply errored");
        assert!(maybe_walker.is_none());
        assert_eq!(deleted_keys.len(), 1);
        assert_eq!(deleted_keys.front().unwrap(), b"foo");
    }

    #[test]
    fn delete_deep() {
        let tree = make_tree_seq(50);
        let batch = [del_entry(5)];
        let (maybe_walker, deleted_keys) = Walker::new(tree, PanicSource {})
            .apply(&batch)
            .expect("apply errored");
        maybe_walker.expect("should be Some");
        assert_eq!(deleted_keys.len(), 1);
        assert_eq!(*deleted_keys.front().unwrap(), seq_key(5));
    }

    #[test]
    fn delete_recursive() {
        let tree = make_tree_seq(50);
        let batch = [del_entry(29), del_entry(34)];
        let (maybe_walker, mut deleted_keys) = Walker::new(tree, PanicSource {})
            .apply(&batch)
            .expect("apply errored");
        maybe_walker.expect("should be Some");
        assert_eq!(deleted_keys.len(), 2);
        assert_eq!(deleted_keys.pop_front().unwrap(), seq_key(29));
        assert_eq!(deleted_keys.pop_front().unwrap(), seq_key(34));
    }

    #[test]
    fn delete_recursive_2() {
        let tree = make_tree_seq(10);
        let batch = [del_entry(7), del_entry(9)];
        let (maybe_walker, deleted_keys) = Walker::new(tree, PanicSource {})
            .apply(&batch)
            .expect("apply errored");
        maybe_walker.expect("should be Some");
        let mut deleted_keys: Vec<&Vec<u8>> = deleted_keys.iter().collect();
        deleted_keys.sort_by(|a, b| a.cmp(&b));
        assert_eq!(deleted_keys, vec![&seq_key(7), &seq_key(9)]);
    }

    #[test]
    fn apply_empty_none() {
        let (maybe_tree, deleted_keys) =
            Walker::<PanicSource>::apply_to(None, &vec![], PanicSource {}).expect("apply_to failed");
        assert!(maybe_tree.is_none());
        assert!(deleted_keys.is_empty());
    }

    #[test]
    fn insert_empty_single() {
        let batch = vec![(vec![0], Op::Put(vec![1]))];
        let (maybe_tree, deleted_keys) =
            Walker::<PanicSource>::apply_to(None, &batch, PanicSource {}).expect("apply_to failed");
        let tree = maybe_tree.expect("expected tree");
        assert_eq!(tree.key(), &[0]);
        assert_eq!(tree.value(), &[1]);
        assert_tree_invariants(&tree);
        assert!(deleted_keys.is_empty());
    }

    #[test]
    fn insert_root_single() {
        let tree = Tree::new(vec![5], vec![123]);
        let batch = vec![(vec![6], Op::Put(vec![123]))];
        let tree = apply_memonly(tree, &batch);
        assert_eq!(tree.key(), &[5]);
        assert!(tree.child(true).is_none());
        assert_eq!(tree.child(false).expect("expected child").key(), &[6]);
    }

    #[test]
    fn insert_root_double() {
        let tree = Tree::new(vec![5], vec![123]);
        let batch = vec![(vec![4], Op::Put(vec![123])), (vec![6], Op::Put(vec![123]))];
        let tree = apply_memonly(tree, &batch);
        assert_eq!(tree.key(), &[5]);
        assert_eq!(tree.child(true).expect("expected child").key(), &[4]);
        assert_eq!(tree.child(false).expect("expected child").key(), &[6]);
    }

    #[test]
    fn insert_rebalance() {
        let tree = Tree::new(vec![5], vec![123]);

        let batch = vec![(vec![6], Op::Put(vec![123]))];
        let tree = apply_memonly(tree, &batch);

        let batch = vec![(vec![7], Op::Put(vec![123]))];
        let tree = apply_memonly(tree, &batch);

        assert_eq!(tree.key(), &[6]);
        assert_eq!(tree.child(true).expect("expected child").key(), &[5]);
        assert_eq!(tree.child(false).expect("expected child").key(), &[7]);
    }

    #[test]
    fn insert_100_sequential() {
        let mut tree = Tree::new(vec![0], vec![123]);

        for i in 0..100 {
            let batch = vec![(vec![i + 1], Op::Put(vec![123]))];
            tree = apply_memonly(tree, &batch);
        }

        assert_eq!(tree.key(), &[63]);
        assert_eq!(tree.child(true).expect("expected child").key(), &[31]);
        assert_eq!(tree.child(false).expect("expected child").key(), &[79]);
    }
}<|MERGE_RESOLUTION|>--- conflicted
+++ resolved
@@ -1,9 +1,5 @@
 use super::{Fetch, Link, Tree, Walker};
-<<<<<<< HEAD
 use crate::error::{Error, Result};
-=======
-use crate::error::Result;
->>>>>>> 1e7a8ac9
 use std::collections::LinkedList;
 use std::fmt;
 use Op::*;
@@ -82,10 +78,6 @@
         let (mid_key, mid_op) = &batch[mid_index];
         let mid_value = match mid_op {
             Delete => {
-<<<<<<< HEAD
-                return Err(Error::KeyDelete(mid_key.clone()));
-            }
-=======
               let left_batch = &batch[..mid_index];
               let right_batch = &batch[mid_index + 1..];
 
@@ -96,7 +88,6 @@
               };
               return Ok(maybe_tree.map(|tree| tree.into()));
             },
->>>>>>> 1e7a8ac9
             Put(value) => value,
         };
 
