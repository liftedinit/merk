--- conflicted
+++ resolved
@@ -147,11 +147,7 @@
     };
 
     let value = vec![123; 60];
-<<<<<<< HEAD
-    let mut tree = Tree::new(vec![0; 20], value).expect("Tree construction failed");
-=======
     let mut tree = Tree::new(vec![0; 20], value)?;
->>>>>>> 857bf819
 
     let batch_count = node_count / batch_size;
     for i in 0..batch_count {
