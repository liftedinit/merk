--- conflicted
+++ resolved
@@ -519,10 +519,6 @@
         for (key, expected_value) in keys.iter().zip(expected_result.iter()) {
             assert_eq!(values.get(key), expected_value.as_ref());
         }
-<<<<<<< HEAD
-=======
-
->>>>>>> 857bf819
         Ok(())
     }
 
