pub mod chunks;
pub mod restore;
pub mod snapshot;

use std::cmp::Ordering;
use std::collections::HashSet;
use std::path::{Path, PathBuf};
use std::sync::RwLock;

use rocksdb::{checkpoint::Checkpoint, ColumnFamilyDescriptor, WriteBatch};
use rocksdb::{DBAccess, DB};

use crate::error::{Error, Result};
use crate::proofs::{encode_into, query::QueryItem, Query};
use crate::tree::{
    Batch, Commit, Fetch, GetResult, Hash, Link, Op, RefWalker, Tree, Walker, NULL_HASH,
};

pub use self::snapshot::Snapshot;

const ROOT_KEY_KEY: &[u8] = b"root";
const AUX_CF_NAME: &str = "aux";
const INTERNAL_CF_NAME: &str = "internal";

fn column_families() -> Vec<ColumnFamilyDescriptor> {
    vec![
        // TODO: clone opts or take args
        ColumnFamilyDescriptor::new(AUX_CF_NAME, Merk::default_db_opts()),
        ColumnFamilyDescriptor::new(INTERNAL_CF_NAME, Merk::default_db_opts()),
    ]
}

/// A handle to a Merkle key/value store backed by RocksDB.
pub struct Merk {
    pub(crate) tree: RwLock<Option<Tree>>,
    pub(crate) db: rocksdb::DB,
    pub(crate) path: PathBuf,
    pub(crate) deleted_keys: HashSet<Vec<u8>>,
}

pub type UseTreeMutResult = Result<Vec<(Vec<u8>, Option<Vec<u8>>)>>;

impl Merk {
    /// Opens a store with the specified file path. If no store exists at that
    /// path, one will be created.
    pub fn open<P: AsRef<Path>>(path: P) -> Result<Merk> {
        let db_opts = Merk::default_db_opts();
        Merk::open_opt(path, db_opts)
    }

    /// Opens a store with the specified file path and the given options. If no
    /// store exists at that path, one will be created.
    pub fn open_opt<P>(path: P, db_opts: rocksdb::Options) -> Result<Merk>
    where
        P: AsRef<Path>,
    {
        let mut path_buf = PathBuf::new();
        path_buf.push(path);
        let db = rocksdb::DB::open_cf_descriptors(&db_opts, &path_buf, column_families())?;

<<<<<<< HEAD
        let mut merk = Merk {
            tree: RwLock::new(None),
            db,
            path: path_buf,
            deleted_keys: HashSet::new(),
        };
        merk.load_root()?;

        Ok(merk)
=======
        Ok(Merk {
            tree: Cell::new(load_root(&db)?),
            db,
            path: path_buf,
        })
>>>>>>> 575b35bc
    }

    pub fn default_db_opts() -> rocksdb::Options {
        let mut opts = rocksdb::Options::default();
        opts.create_if_missing(true);
        opts.create_missing_column_families(true);
        opts.set_atomic_flush(true);

        // TODO: tune
        opts.increase_parallelism(num_cpus::get() as i32);
        // opts.set_advise_random_on_open(false);
        opts.set_allow_mmap_writes(true);
        opts.set_allow_mmap_reads(true);

        opts.set_max_log_file_size(1_000_000);
        opts.set_recycle_log_file_num(5);
        opts.set_keep_log_file_num(5);
        opts.set_log_level(rocksdb::LogLevel::Warn);

        opts
    }

    /// Gets an auxiliary value.
    pub fn get_aux(&self, key: &[u8]) -> Result<Option<Vec<u8>>> {
        let aux_cf = self.db.cf_handle(AUX_CF_NAME);
        Ok(self.db.get_cf(aux_cf.unwrap(), key)?)
    }

    /// Gets a value for the given key. If the key is not found, `None` is
    /// returned.
    ///
    /// Note that this is essentially the same as a normal RocksDB `get`, so
    /// should be a fast operation and has almost no tree overhead.
    pub fn get(&self, key: &[u8]) -> Result<Option<Vec<u8>>> {
        self.use_tree(|maybe_tree| {
            maybe_tree
                .and_then(|tree| get(tree, self.source(), key).transpose())
                .transpose()
        })
    }

    /// Returns the root hash of the tree (a digest for the entire store which
    /// proofs can be checked against). If the tree is empty, returns the null
    /// hash (zero-filled).
    pub fn root_hash(&self) -> Hash {
        self.use_tree(|maybe_tree| root_hash(maybe_tree))
    }

    /// Applies a batch of operations (puts and deletes) to the tree.
    ///
    /// This will fail if the keys in `batch` are not sorted and unique. This
    /// check creates some overhead, so if you are sure your batch is sorted and
    /// unique you can use the unsafe `apply_unchecked` for a small performance
    /// gain.
    ///
    /// # Example
    /// ```
    /// # let mut store = merk::test_utils::TempMerk::new().unwrap();
    /// # store.apply(&[(vec![4,5,6], Op::Put(vec![0]))]).unwrap();
    ///
    /// use merk::Op;
    ///
    /// let batch = &[
    ///     (vec![1, 2, 3], Op::Put(vec![4, 5, 6])), // puts value [4,5,6] to key [1,2,3]
    ///     (vec![4, 5, 6], Op::Delete) // deletes key [4,5,6]
    /// ];
    /// store.apply(batch).unwrap();
    /// ```
    pub fn apply(&mut self, batch: &Batch) -> Result<()> {
        // ensure keys in batch are sorted and unique
        let mut maybe_prev_key: Option<Vec<u8>> = None;
        for (key, _) in batch.iter() {
            if let Some(prev_key) = maybe_prev_key {
                match prev_key.cmp(key) {
                    Ordering::Greater => {
                        return Err(Error::BatchKey("Keys in batch must be sorted".into()));
                    }
                    Ordering::Equal => {
                        return Err(Error::BatchKey("Keys in batch must be unique".into()));
                    }
                    _ => (),
                }
            }
            maybe_prev_key = Some(key.to_vec());
        }

        unsafe { self.apply_unchecked(batch) }
    }

    /// Applies a batch of operations (puts and deletes) to the tree.
    ///
    /// # Safety
    /// This is unsafe because the keys in `batch` must be sorted and unique -
    /// if they are not, there will be undefined behavior. For a safe version of
    /// this method which checks to ensure the batch is sorted and unique, see
    /// `apply`.
    ///
    /// # Example
    /// ```
    /// # let mut store = merk::test_utils::TempMerk::new().unwrap();
    /// # store.apply(&[(vec![4,5,6], Op::Put(vec![0]))]).unwrap();
    ///
    /// use merk::Op;
    ///
    /// let batch = &[
    ///     (vec![1, 2, 3], Op::Put(vec![4, 5, 6])), // puts value [4,5,6] to key [1,2,3]
    ///     (vec![4, 5, 6], Op::Delete) // deletes key [4,5,6]
    /// ];
    /// unsafe { store.apply_unchecked(batch).unwrap() };
    /// ```
    pub unsafe fn apply_unchecked(&mut self, batch: &Batch) -> Result<()> {
        let deleted_keys = {
            let mut tree = self.tree.write().unwrap();
            let maybe_walker = tree.take().map(|tree| Walker::new(tree, self.source()));

            let (maybe_tree, deleted_keys) = Walker::apply_to(maybe_walker, batch, self.source())?;
            *tree = maybe_tree;
            deleted_keys
        };

        for key in deleted_keys {
            self.deleted_keys.insert(key);
        }

        // Note: we used to commit the tree here, but now it's expected that the user will commit after applying.
        Ok(())
    }

    /// Closes the store and deletes all data from disk.
    pub fn destroy(self) -> Result<()> {
        let opts = Merk::default_db_opts();
        let path = self.path.clone();
        drop(self);
        rocksdb::DB::destroy(&opts, path)?;
        Ok(())
    }

    /// Completely rebuilds the tree, keeping all the same stored keys and
    /// values.
    pub fn repair(self) -> Result<Self> {
        use rocksdb::IteratorMode;

        let path = self.path.clone();

        let create_path = |suffix| {
            let mut tmp_path = path.clone();
            let tmp_file_name =
                format!("{}-{}", path.file_name().unwrap().to_str().unwrap(), suffix);
            tmp_path.set_file_name(tmp_file_name);
            tmp_path
        };

        let tmp_path = create_path("repair1");
        let tmp = Merk::open(&tmp_path)?;
        tmp.destroy()?;

        // TODO: split up batch
        let mut node = Tree::new(vec![], vec![]);
        let batch: Vec<_> = self
            .db
            .iterator(IteratorMode::Start)
            .map(|(key, node_bytes)| {
                node.decode_into(vec![], &node_bytes);
                (key.to_vec(), Op::Put(node.value().to_vec()))
            })
            .collect();

        let aux_cf = self.db.cf_handle(AUX_CF_NAME).unwrap();
        let aux: Vec<_> = self
            .db
            .iterator_cf(aux_cf, IteratorMode::Start)
            .map(|(key, value)| (key.to_vec(), Op::Put(value.to_vec())))
            .collect();

        drop(self);

        let mut tmp = Self::open(&tmp_path)?;
        tmp.apply(&batch, &aux)?;
        drop(tmp);

        let tmp_path2 = create_path("repair2");
        std::fs::rename(&path, &tmp_path2)?;
        std::fs::rename(&tmp_path, &path)?;
        std::fs::remove_dir_all(&tmp_path2)?;

        Self::open(path)
    }

    /// Creates a Merkle proof for the list of queried keys. For each key in the
    /// query, if the key is found in the store then the value will be proven to
    /// be in the tree. For each key in the query that does not exist in the
    /// tree, its absence will be proven by including boundary keys.
    ///
    /// The proof returned is in an encoded format which can be verified with
    /// `merk::verify`.
    ///
    /// This will fail if the keys in `query` are not sorted and unique. This
    /// check adds some overhead, so if you are sure your batch is sorted and
    /// unique you can use the unsafe `prove_unchecked` for a small performance
    /// gain.
    pub fn prove(&self, query: Query) -> Result<Vec<u8>> {
        self.prove_unchecked(query)
    }

    /// Creates a Merkle proof for the list of queried keys. For each key in the
    /// query, if the key is found in the store then the value will be proven to
    /// be in the tree. For each key in the query that does not exist in the
    /// tree, its absence will be proven by including boundary keys.
    ///
    /// The proof returned is in an encoded format which can be verified with
    /// `merk::verify`.
    ///
    /// This is unsafe because the keys in `query` must be sorted and unique -
    /// if they are not, there will be undefined behavior. For a safe version of
    /// this method which checks to ensure the batch is sorted and unique, see
    /// `prove`.
    pub fn prove_unchecked<Q, I>(&self, query: I) -> Result<Vec<u8>>
    where
        Q: Into<QueryItem>,
        I: IntoIterator<Item = Q>,
    {
        self.use_tree_mut(move |maybe_tree| {
            prove_unchecked(maybe_tree, self.source(), query.into_iter())
        })
    }

    pub fn flush(&self) -> Result<()> {
        Ok(self.db.flush()?)
    }

    pub fn commit(&mut self, aux: &Batch) -> Result<()> {
        let internal_cf = self.db.cf_handle(INTERNAL_CF_NAME).unwrap();
        let aux_cf = self.db.cf_handle(AUX_CF_NAME).unwrap();

        let mut batch = WriteBatch::default();
        let mut to_batch = self.use_tree_mut(|maybe_tree| -> UseTreeMutResult {
            // TODO: concurrent commit
            if let Some(tree) = maybe_tree {
                // TODO: configurable committer
                let mut committer = MerkCommitter::new(tree.height(), 100);
                tree.commit(&mut committer)?;

                // update pointer to root node
                batch.put_cf(internal_cf, ROOT_KEY_KEY, tree.key());

                Ok(committer.batch)
            } else {
                // empty tree, delete pointer to root
                batch.delete_cf(internal_cf, ROOT_KEY_KEY);

                Ok(vec![])
            }
        })?;

        // TODO: move this to MerkCommitter impl?
        for key in self.deleted_keys.drain() {
            to_batch.push((key, None));
        }
        to_batch.sort_by(|a, b| a.0.cmp(&b.0));
        for (key, maybe_value) in to_batch {
            if let Some(value) = maybe_value {
                batch.put(key, value);
            } else {
                batch.delete(key);
            }
        }

        for (key, value) in aux {
            match value {
                Op::Put(value) => batch.put_cf(aux_cf, key, value),
                Op::Delete => batch.delete_cf(aux_cf, key),
            };
        }

        // write to db
        self.write(batch)?;

        Ok(())
    }

    pub fn walk<T>(&self, f: impl FnOnce(Option<RefWalker<MerkSource>>) -> T) -> T {
        let mut tree = self.tree.write().unwrap();
        let maybe_walker = tree
            .as_mut()
            .map(|tree| RefWalker::new(tree, self.source()));
        f(maybe_walker)
    }

    pub fn raw_iter(&self) -> rocksdb::DBRawIterator {
        self.db.raw_iterator()
    }

    pub fn iter_opt(
        &self,
        mode: rocksdb::IteratorMode,
        readopts: rocksdb::ReadOptions,
    ) -> rocksdb::DBIterator {
        self.db.iterator_opt(mode, readopts)
    }

    pub fn iter_opt_aux(
        &self,
        mode: rocksdb::IteratorMode,
        readopts: rocksdb::ReadOptions,
    ) -> rocksdb::DBIterator {
        let aux_cf = self.db.cf_handle("aux").unwrap();
        self.db.iterator_cf_opt(aux_cf, readopts, mode)
    }

    pub fn checkpoint<P: AsRef<Path>>(&self, path: P) -> Result<Merk> {
        Checkpoint::new(&self.db)?.create_checkpoint(&path)?;
        Merk::open(path)
    }

    pub fn snapshot(&self) -> Result<Snapshot> {
        Ok(Snapshot::new(self.db.snapshot(), load_root(&self.db)?))
    }

    fn source(&self) -> MerkSource {
        MerkSource { db: &self.db }
    }

<<<<<<< HEAD
    fn use_tree<T>(&self, mut f: impl FnMut(Option<&Tree>) -> T) -> T {
        let tree = self.tree.read().unwrap();
=======
    fn use_tree<T>(&self, mut f: impl FnOnce(Option<&Tree>) -> T) -> T {
        let tree = self.tree.take();
>>>>>>> 575b35bc
        let res = f(tree.as_ref());
        res
    }

<<<<<<< HEAD
    fn use_tree_mut<T>(&self, mut f: impl FnMut(Option<&mut Tree>) -> T) -> T {
        let mut tree = self.tree.write().unwrap();
=======
    fn use_tree_mut<T>(&self, mut f: impl FnOnce(Option<&mut Tree>) -> T) -> T {
        let mut tree = self.tree.take();
>>>>>>> 575b35bc
        let res = f(tree.as_mut());
        res
    }

    pub(crate) fn write(&mut self, batch: WriteBatch) -> Result<()> {
        let mut opts = rocksdb::WriteOptions::default();
        opts.set_sync(false);
        // TODO: disable WAL once we can ensure consistency with transactions
        self.db.write_opt(batch, &opts)?;
        Ok(())
    }

    pub(crate) fn set_root_key(&mut self, key: Vec<u8>) -> Result<()> {
        let internal_cf = self.db.cf_handle(INTERNAL_CF_NAME).unwrap();
        let mut batch = WriteBatch::default();
        batch.put_cf(internal_cf, ROOT_KEY_KEY, key);
        self.write(batch)
    }

    pub(crate) fn fetch_node(&self, key: &[u8]) -> Result<Option<Tree>> {
        self.source().fetch_by_key(key)
    }

    pub(crate) fn load_root(&mut self) -> Result<()> {
<<<<<<< HEAD
        let internal_cf = self.db.cf_handle(INTERNAL_CF_NAME).unwrap();
        let tree = self
            .db
            .get_pinned_cf(internal_cf, ROOT_KEY_KEY)?
            .map(|root_key| fetch_existing_node(&self.db, &root_key))
            .transpose()?;
        self.tree = RwLock::new(tree);
=======
        let root = load_root(&self.db)?;
        self.tree = Cell::new(root);
>>>>>>> 575b35bc
        Ok(())
    }
}

#[derive(Clone)]
pub struct MerkSource<'a> {
    db: &'a rocksdb::DB,
}

impl<'a> Fetch for MerkSource<'a> {
    fn fetch_by_key(&self, key: &[u8]) -> Result<Option<Tree>> {
        Ok(self
            .db
            .get_pinned(key)?
            .map(|bytes| Tree::decode(key.to_vec(), &bytes)))
    }
}

struct MerkCommitter {
    batch: Vec<(Vec<u8>, Option<Vec<u8>>)>,
    height: u8,
    levels: u8,
}

impl MerkCommitter {
    fn new(height: u8, levels: u8) -> Self {
        MerkCommitter {
            batch: Vec::with_capacity(10000),
            height,
            levels,
        }
    }
}

impl Commit for MerkCommitter {
    fn write(&mut self, tree: &Tree) -> Result<()> {
        let mut buf = Vec::with_capacity(tree.encoding_length());
        tree.encode_into(&mut buf);
        self.batch.push((tree.key().to_vec(), Some(buf)));
        Ok(())
    }

    fn prune(&self, tree: &Tree) -> (bool, bool) {
        // keep N top levels of tree
        let prune = (self.height - tree.height()) >= self.levels;
        (prune, prune)
    }
}

pub fn get<F: Fetch>(tree: &Tree, source: F, key: &[u8]) -> Result<Option<Vec<u8>>> {
    Ok(match tree.get_value(key)? {
        GetResult::Found(value) => Some(value),
        GetResult::NotFound => None,
        GetResult::Pruned => source.fetch_by_key(key)?.map(|node| node.value().to_vec()),
    })
}

fn root_hash(maybe_tree: Option<&Tree>) -> Hash {
    maybe_tree.map_or(NULL_HASH, |tree| tree.hash())
}

fn prove_unchecked<Q, I, F>(maybe_tree: Option<&mut Tree>, source: F, query: I) -> Result<Vec<u8>>
where
    Q: Into<QueryItem>,
    I: IntoIterator<Item = Q>,
    F: Fetch + Send + Clone,
{
    let query_vec: Vec<QueryItem> = query.into_iter().map(Into::into).collect();

    let tree =
        maybe_tree.ok_or_else(|| Error::Proof("Cannot create proof for empty tree".into()))?;

    let mut ref_walker = RefWalker::new(tree, source);
    let (proof, _) = ref_walker.create_proof(query_vec.as_slice())?;

    let mut bytes = Vec::with_capacity(128);
    encode_into(proof.iter(), &mut bytes);
    Ok(bytes)
}

fn load_root(db: &DB) -> Result<Option<Tree>> {
    let internal_cf = db.cf_handle(INTERNAL_CF_NAME).unwrap();
    db.get_pinned_cf(internal_cf, ROOT_KEY_KEY)?
        .map(|key| MerkSource { db }.fetch_by_key_expect(key.to_vec().as_slice()))
        .transpose()
}

#[cfg(test)]
mod test {
    use super::{Merk, MerkSource, RefWalker};
    use crate::test_utils::*;
    use crate::Op;
    use std::thread;

    // TODO: Close and then reopen test

    fn assert_invariants(merk: &TempMerk) {
        merk.use_tree(|maybe_tree| {
            let tree = maybe_tree.expect("expected tree");
            assert_tree_invariants(tree);
        })
    }

    #[test]
    fn simple_insert_apply() {
        let batch_size = 20;

        let path = thread::current().name().unwrap().to_owned();
        let mut merk = TempMerk::open(path).expect("failed to open merk");

        let batch = make_batch_seq(0..batch_size);
        merk.apply(&batch).expect("apply failed");
        merk.commit(&[]).expect("commit failed");

        assert_invariants(&merk);
        assert_eq!(
            merk.root_hash(),
            [
                140, 163, 149, 233, 94, 254, 203, 18, 92, 37, 170, 106, 170, 123, 117, 219, 215,
                111, 135, 151, 92, 88, 253, 233, 75, 20, 98, 248, 128, 8, 222, 30
            ]
        );
    }

    #[test]
    fn insert_uncached() {
        let batch_size = 20;

        let path = thread::current().name().unwrap().to_owned();
        let mut merk = TempMerk::open(path).expect("failed to open merk");

        let batch = make_batch_seq(0..batch_size);
        merk.apply(&batch).expect("apply failed");
        merk.commit(&[]).expect("commit failed");
        assert_invariants(&merk);

        let batch = make_batch_seq(batch_size..(batch_size * 2));
        merk.apply(&batch).expect("apply failed");
        merk.commit(&[]).expect("commit failed");
        assert_invariants(&merk);
    }

    #[test]
    fn insert_rand() {
        let tree_size = 40;
        let batch_size = 4;

        let path = thread::current().name().unwrap().to_owned();
        let mut merk = TempMerk::open(path).expect("failed to open merk");

        for i in 0..(tree_size / batch_size) {
            println!("i:{}", i);
            let batch = make_batch_rand(batch_size, i);
            merk.apply(&batch).expect("apply failed");
            merk.commit(&[]).expect("commit failed");
        }
    }

    #[test]
    fn actual_deletes() {
        let path = thread::current().name().unwrap().to_owned();
        let mut merk = TempMerk::open(path).expect("failed to open merk");

        let batch = make_batch_rand(10, 1);
        merk.apply(&batch).expect("apply failed");
        merk.commit(&[]).expect("commit failed");

        let key = batch.first().unwrap().0.clone();
        merk.apply(&[(key.clone(), Op::Delete)])
            .expect("apply failed");
        merk.commit(&[]).expect("commit failed");

        let value = merk.db.get(key.as_slice()).unwrap();
        assert!(value.is_none());
    }

    #[test]
    fn aux_data() {
        let path = thread::current().name().unwrap().to_owned();
        let mut merk = TempMerk::open(path).expect("failed to open merk");
        merk.apply(&[]).expect("apply failed");
        merk.commit(&[(vec![1, 2, 3], Op::Put(vec![4, 5, 6]))])
            .expect("commit failed");
        let val = merk.get_aux(&[1, 2, 3]).unwrap();
        assert_eq!(val, Some(vec![4, 5, 6]));
    }

    #[test]
    fn simulated_crash() {
        let path = thread::current().name().unwrap().to_owned();
        let mut merk = CrashMerk::open(path).expect("failed to open merk");

        merk.apply(&[(vec![0], Op::Put(vec![1]))])
            .expect("apply failed");
        merk.commit(&[(vec![2], Op::Put(vec![3]))])
            .expect("commit failed");

        // make enough changes so that main column family gets auto-flushed
        for i in 0..250 {
            merk.apply(&make_batch_seq(i * 2_000..(i + 1) * 2_000))
                .expect("apply failed");
        }
        merk.commit(&[]).expect("commit failed");

        unsafe {
            merk.crash().unwrap();
        }

        assert_eq!(merk.get_aux(&[2]).unwrap(), Some(vec![3]));
        merk.destroy().unwrap();
    }

    #[test]
    fn get_not_found() {
        let path = thread::current().name().unwrap().to_owned();
        let mut merk = TempMerk::open(path).expect("failed to open merk");

        // no root
        assert!(merk.get(&[1, 2, 3]).unwrap().is_none());

        // cached
        merk.apply(&[(vec![5, 5, 5], Op::Put(vec![]))]).unwrap();
        merk.commit(&[]).expect("commit failed");
        assert!(merk.get(&[1, 2, 3]).unwrap().is_none());

        // uncached
        merk.apply(&[
            (vec![0, 0, 0], Op::Put(vec![])),
            (vec![1, 1, 1], Op::Put(vec![])),
            (vec![2, 2, 2], Op::Put(vec![])),
        ])
        .unwrap();
        merk.commit(&[]).expect("commit failed");
        assert!(merk.get(&[3, 3, 3]).unwrap().is_none());
    }

    #[test]
    fn reopen() {
        fn collect(mut node: RefWalker<MerkSource>, nodes: &mut Vec<Vec<u8>>) {
            nodes.push(node.tree().encode());
            node.walk(true).unwrap().map(|c| collect(c, nodes));
            node.walk(false).unwrap().map(|c| collect(c, nodes));
        }

        let time = std::time::SystemTime::now()
            .duration_since(std::time::SystemTime::UNIX_EPOCH)
            .unwrap()
            .as_nanos();
        let path = format!("merk_reopen_{}.db", time);

        let original_nodes = {
            let mut merk = Merk::open(&path).unwrap();
            let batch = make_batch_seq(1..10_000);
            merk.apply(batch.as_slice()).unwrap();
            merk.commit(&[]).expect("commit failed");
            let mut tree = merk.tree.write().unwrap();
            let walker = RefWalker::new(tree.as_mut().unwrap(), merk.source());

            let mut nodes = vec![];
            collect(walker, &mut nodes);
            nodes
        };

        let merk = TempMerk::open(&path).unwrap();
        let mut tree = merk.tree.write().unwrap();
        let walker = RefWalker::new(tree.as_mut().unwrap(), merk.source());

        let mut reopen_nodes = vec![];
        collect(walker, &mut reopen_nodes);

        assert_eq!(reopen_nodes, original_nodes);
    }

    #[test]
    fn reopen_iter() {
        fn collect(iter: &mut rocksdb::DBRawIterator, nodes: &mut Vec<(Vec<u8>, Vec<u8>)>) {
            while iter.valid() {
                nodes.push((iter.key().unwrap().to_vec(), iter.value().unwrap().to_vec()));
                iter.next();
            }
        }

        let time = std::time::SystemTime::now()
            .duration_since(std::time::SystemTime::UNIX_EPOCH)
            .unwrap()
            .as_nanos();
        let path = format!("merk_reopen_{}.db", time);

        let original_nodes = {
            let mut merk = Merk::open(&path).unwrap();
            let batch = make_batch_seq(1..10_000);
            merk.apply(batch.as_slice()).unwrap();
            merk.commit(&[]).expect("commit failed");

            let mut nodes = vec![];
            collect(&mut merk.raw_iter(), &mut nodes);
            nodes
        };

        let merk = TempMerk::open(&path).unwrap();

        let mut reopen_nodes = vec![];
        collect(&mut merk.raw_iter(), &mut reopen_nodes);

        assert_eq!(reopen_nodes, original_nodes);
    }

    #[test]
    fn checkpoint() {
        let path = thread::current().name().unwrap().to_owned();
        let mut merk = TempMerk::open(&path).expect("failed to open merk");

        merk.apply(&[(vec![1], Op::Put(vec![0]))])
            .expect("apply failed");
        merk.commit(&[]).expect("commit failed");

        let mut checkpoint = merk.checkpoint(path + ".checkpoint").unwrap();

        assert_eq!(merk.get(&[1]).unwrap(), Some(vec![0]));
        assert_eq!(checkpoint.get(&[1]).unwrap(), Some(vec![0]));

        merk.apply(&[(vec![1], Op::Put(vec![1])), (vec![2], Op::Put(vec![0]))])
            .expect("apply failed");
        merk.commit(&[]).expect("commit failed");

        assert_eq!(merk.get(&[1]).unwrap(), Some(vec![1]));
        assert_eq!(merk.get(&[2]).unwrap(), Some(vec![0]));
        assert_eq!(checkpoint.get(&[1]).unwrap(), Some(vec![0]));
        assert_eq!(checkpoint.get(&[2]).unwrap(), None);

        checkpoint
            .apply(&[(vec![2], Op::Put(vec![123]))])
            .expect("apply failed");
        merk.commit(&[]).expect("commit failed");

        assert_eq!(merk.get(&[1]).unwrap(), Some(vec![1]));
        assert_eq!(merk.get(&[2]).unwrap(), Some(vec![0]));
        assert_eq!(checkpoint.get(&[1]).unwrap(), Some(vec![0]));
        assert_eq!(checkpoint.get(&[2]).unwrap(), Some(vec![123]));

        checkpoint.destroy().unwrap();

        assert_eq!(merk.get(&[1]).unwrap(), Some(vec![1]));
        assert_eq!(merk.get(&[2]).unwrap(), Some(vec![0]));
    }

    #[test]
    fn checkpoint_iterator() {
        let path = thread::current().name().unwrap().to_owned();
        let mut merk = TempMerk::open(&path).expect("failed to open merk");

        merk.apply(&make_batch_seq(1..100)).expect("apply failed");
        merk.commit(&[]).expect("commit failed");

        let path: std::path::PathBuf = (path + ".checkpoint").into();
        if path.exists() {
            std::fs::remove_dir_all(&path).unwrap();
        }
        let checkpoint = merk.checkpoint(&path).unwrap();

        let mut merk_iter = merk.raw_iter();
        let mut checkpoint_iter = checkpoint.raw_iter();

        loop {
            assert_eq!(merk_iter.valid(), checkpoint_iter.valid());
            if !merk_iter.valid() {
                break;
            }

            assert_eq!(merk_iter.key(), checkpoint_iter.key());
            assert_eq!(merk_iter.value(), checkpoint_iter.value());

            merk_iter.next();
            checkpoint_iter.next();
        }

        std::fs::remove_dir_all(&path).unwrap();
    }

    #[test]
    fn repair() {
        let path = thread::current().name().unwrap().to_owned();
        let mut merk = Merk::open(&path).expect("failed to open merk");

        merk.apply(&make_batch_seq(0..100), &[])
            .expect("apply failed");

        let merk = merk.repair().unwrap();
        merk.walk(|mut maybe_walker| {
            fn recurse(maybe_walker: &mut Option<RefWalker<MerkSource>>) {
                if let Some(walker) = maybe_walker {
                    recurse(&mut walker.walk(true).unwrap());
                    recurse(&mut walker.walk(false).unwrap());
                }
            }
            recurse(&mut maybe_walker);

            let walker = maybe_walker.unwrap();
            let exp_value = put_entry_value();
            for (i, (key, value)) in walker.tree().iter().enumerate() {
                let exp_key = seq_key(i as u64);
                assert_eq!(key, exp_key);
                assert_eq!(value, exp_value);
            }
        });

        std::fs::remove_dir_all(&path).unwrap();
    }
}<|MERGE_RESOLUTION|>--- conflicted
+++ resolved
@@ -58,7 +58,6 @@
         path_buf.push(path);
         let db = rocksdb::DB::open_cf_descriptors(&db_opts, &path_buf, column_families())?;
 
-<<<<<<< HEAD
         let mut merk = Merk {
             tree: RwLock::new(None),
             db,
@@ -68,14 +67,7 @@
         merk.load_root()?;
 
         Ok(merk)
-=======
-        Ok(Merk {
-            tree: Cell::new(load_root(&db)?),
-            db,
-            path: path_buf,
-        })
->>>>>>> 575b35bc
-    }
+   }
 
     pub fn default_db_opts() -> rocksdb::Options {
         let mut opts = rocksdb::Options::default();
@@ -397,24 +389,14 @@
         MerkSource { db: &self.db }
     }
 
-<<<<<<< HEAD
     fn use_tree<T>(&self, mut f: impl FnMut(Option<&Tree>) -> T) -> T {
         let tree = self.tree.read().unwrap();
-=======
-    fn use_tree<T>(&self, mut f: impl FnOnce(Option<&Tree>) -> T) -> T {
-        let tree = self.tree.take();
->>>>>>> 575b35bc
         let res = f(tree.as_ref());
         res
     }
 
-<<<<<<< HEAD
     fn use_tree_mut<T>(&self, mut f: impl FnMut(Option<&mut Tree>) -> T) -> T {
         let mut tree = self.tree.write().unwrap();
-=======
-    fn use_tree_mut<T>(&self, mut f: impl FnOnce(Option<&mut Tree>) -> T) -> T {
-        let mut tree = self.tree.take();
->>>>>>> 575b35bc
         let res = f(tree.as_mut());
         res
     }
@@ -439,7 +421,6 @@
     }
 
     pub(crate) fn load_root(&mut self) -> Result<()> {
-<<<<<<< HEAD
         let internal_cf = self.db.cf_handle(INTERNAL_CF_NAME).unwrap();
         let tree = self
             .db
@@ -447,10 +428,6 @@
             .map(|root_key| fetch_existing_node(&self.db, &root_key))
             .transpose()?;
         self.tree = RwLock::new(tree);
-=======
-        let root = load_root(&self.db)?;
-        self.tree = Cell::new(root);
->>>>>>> 575b35bc
         Ok(())
     }
 }
