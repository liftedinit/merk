--- conflicted
+++ resolved
@@ -56,13 +56,6 @@
         path_buf.push(path);
         let db = rocksdb::DB::open_cf_descriptors(&db_opts, &path_buf, column_families())?;
 
-<<<<<<< HEAD
-        Ok(Merk {
-            tree: Cell::new(load_root(&db)?),
-            db,
-            path: path_buf,
-        })
-=======
         let mut merk = Merk {
             tree: RwLock::new(None),
             db,
@@ -72,7 +65,6 @@
         merk.load_root()?;
 
         Ok(merk)
->>>>>>> 857bf819
     }
 
     pub fn default_db_opts() -> rocksdb::Options {
@@ -118,11 +110,7 @@
     /// proofs can be checked against). If the tree is empty, returns the null
     /// hash (zero-filled).
     pub fn root_hash(&self) -> Hash {
-<<<<<<< HEAD
-        self.use_tree(|maybe_tree| root_hash(maybe_tree))
-=======
         self.use_tree(root_hash)
->>>>>>> 857bf819
     }
 
     /// Applies a batch of operations (puts and deletes) to the tree.
@@ -214,57 +202,6 @@
         Ok(())
     }
 
-    /// Completely rebuilds the tree, keeping all the same stored keys and
-    /// values.
-    pub fn repair(self) -> Result<Self> {
-        use rocksdb::IteratorMode;
-
-        let path = self.path.clone();
-
-        let create_path = |suffix| {
-            let mut tmp_path = path.clone();
-            let tmp_file_name =
-                format!("{}-{}", path.file_name().unwrap().to_str().unwrap(), suffix);
-            tmp_path.set_file_name(tmp_file_name);
-            tmp_path
-        };
-
-        let tmp_path = create_path("repair1");
-        let tmp = Merk::open(&tmp_path)?;
-        tmp.destroy()?;
-
-        // TODO: split up batch
-        let mut node = Tree::new(vec![], vec![])?;
-        let batch: Vec<_> = self
-            .db
-            .iterator(IteratorMode::Start)
-            .map(|(key, node_bytes)| {
-                node.decode_into(vec![], &node_bytes);
-                (key.to_vec(), Op::Put(node.value().to_vec()))
-            })
-            .collect();
-
-        let aux_cf = self.db.cf_handle(AUX_CF_NAME).unwrap();
-        let aux: Vec<_> = self
-            .db
-            .iterator_cf(aux_cf, IteratorMode::Start)
-            .map(|(key, value)| (key.to_vec(), Op::Put(value.to_vec())))
-            .collect();
-
-        drop(self);
-
-        let mut tmp = Self::open(&tmp_path)?;
-        tmp.apply(&batch, &aux)?;
-        drop(tmp);
-
-        let tmp_path2 = create_path("repair2");
-        std::fs::rename(&path, &tmp_path2)?;
-        std::fs::rename(&tmp_path, &path)?;
-        std::fs::remove_dir_all(&tmp_path2)?;
-
-        Self::open(path)
-    }
-
     /// Creates a Merkle proof for the list of queried keys. For each key in the
     /// query, if the key is found in the store then the value will be proven to
     /// be in the tree. For each key in the query that does not exist in the
@@ -298,8 +235,22 @@
         Q: Into<QueryItem>,
         I: IntoIterator<Item = Q>,
     {
-        self.use_tree_mut(move |maybe_tree| {
-            prove_unchecked(maybe_tree, self.source(), query.into_iter())
+        let query_vec: Vec<QueryItem> = query.into_iter().map(Into::into).collect();
+
+        self.use_tree_mut(|maybe_tree| {
+            let tree = match maybe_tree {
+                None => {
+                    return Err(Error::Proof("Cannot create proof for empty tree".into()));
+                }
+                Some(tree) => tree,
+            };
+
+            let mut ref_walker = RefWalker::new(tree, self.source());
+            let (proof, _) = ref_walker.create_proof(query_vec.as_slice())?;
+
+            let mut bytes = Vec::with_capacity(128);
+            encode_into(proof.iter(), &mut bytes);
+            Ok(bytes)
         })
     }
 
@@ -399,24 +350,14 @@
         MerkSource { db: &self.db }
     }
 
-<<<<<<< HEAD
-    fn use_tree<T>(&self, f: impl FnOnce(Option<&Tree>) -> T) -> T {
-        let tree = self.tree.take();
-=======
     fn use_tree<T>(&self, mut f: impl FnMut(Option<&Tree>) -> T) -> T {
         let tree = self.tree.read().unwrap();
->>>>>>> 857bf819
         let res = f(tree.as_ref());
         res
     }
 
-<<<<<<< HEAD
-    fn use_tree_mut<T>(&self, f: impl FnOnce(Option<&mut Tree>) -> T) -> T {
-        let mut tree = self.tree.take();
-=======
     fn use_tree_mut<T>(&self, mut f: impl FnMut(Option<&mut Tree>) -> T) -> T {
         let mut tree = self.tree.write().unwrap();
->>>>>>> 857bf819
         let res = f(tree.as_mut());
         res
     }
@@ -441,10 +382,6 @@
     }
 
     pub(crate) fn load_root(&mut self) -> Result<()> {
-<<<<<<< HEAD
-        let root = load_root(&self.db)?;
-        self.tree = Cell::new(root);
-=======
         let internal_cf = self.db.cf_handle(INTERNAL_CF_NAME).unwrap();
         let tree = self
             .db
@@ -452,7 +389,6 @@
             .map(|root_key| fetch_existing_node(&self.db, &root_key))
             .transpose()?;
         self.tree = RwLock::new(tree);
->>>>>>> 857bf819
         Ok(())
     }
 }
@@ -508,7 +444,6 @@
         GetResult::NotFound => None,
         GetResult::Pruned => source.fetch_by_key(key)?.map(|node| node.value().to_vec()),
     })
-<<<<<<< HEAD
 }
 
 fn root_hash(maybe_tree: Option<&Tree>) -> Hash {
@@ -539,37 +474,6 @@
     db.get_pinned_cf(internal_cf, ROOT_KEY_KEY)?
         .map(|key| MerkSource { db }.fetch_by_key_expect(key.to_vec().as_slice()))
         .transpose()
-=======
-}
-
-fn root_hash(maybe_tree: Option<&Tree>) -> Hash {
-    maybe_tree.map_or(NULL_HASH, |tree| tree.hash())
-}
-
-fn prove_unchecked<Q, I, F>(maybe_tree: Option<&mut Tree>, source: F, query: I) -> Result<Vec<u8>>
-where
-    Q: Into<QueryItem>,
-    I: IntoIterator<Item = Q>,
-    F: Fetch + Send + Clone,
-{
-    let query_vec: Vec<QueryItem> = query.into_iter().map(Into::into).collect();
-
-    let tree =
-        maybe_tree.ok_or_else(|| Error::Proof("Cannot create proof for empty tree".into()))?;
-
-    let mut ref_walker = RefWalker::new(tree, source);
-    let (proof, _) = ref_walker.create_proof(query_vec.as_slice())?;
-
-    let mut bytes = Vec::with_capacity(128);
-    encode_into(proof.iter(), &mut bytes);
-    Ok(bytes)
-}
-
-fn load_root(db: &DB) -> Result<Option<Tree>> {
-    let internal_cf = db.cf_handle(INTERNAL_CF_NAME).unwrap();
-    db.get_pinned_cf(internal_cf, ROOT_KEY_KEY)?
-        .map(|key| MerkSource { db }.fetch_by_key_expect(key.to_vec().as_slice()))
-        .transpose()
 }
 
 fn fetch_node(db: &rocksdb::DB, key: &[u8]) -> Result<Option<Tree>> {
@@ -582,7 +486,6 @@
     fetch_node(db, key)?
         .map(Ok)
         .unwrap_or_else(|| Err(Error::Key(format!("{key:?}"))))
->>>>>>> 857bf819
 }
 
 #[cfg(test)]
@@ -616,8 +519,8 @@
         assert_eq!(
             merk.root_hash(),
             [
-                140, 163, 149, 233, 94, 254, 203, 18, 92, 37, 170, 106, 170, 123, 117, 219, 215,
-                111, 135, 151, 92, 88, 253, 233, 75, 20, 98, 248, 128, 8, 222, 30
+                99, 81, 104, 29, 169, 195, 53, 48, 134, 74, 250, 47, 77, 121, 157, 227, 139, 241,
+                250, 216, 78, 87, 152, 116, 252, 116, 132, 16, 150, 163, 107, 30
             ]
         );
     }
@@ -882,34 +785,4 @@
 
         std::fs::remove_dir_all(&path).unwrap();
     }
-
-    #[test]
-    fn repair() {
-        let path = thread::current().name().unwrap().to_owned();
-        let mut merk = Merk::open(&path).expect("failed to open merk");
-
-        merk.apply(&make_batch_seq(0..100), &[])
-            .expect("apply failed");
-
-        let merk = merk.repair().unwrap();
-        merk.walk(|mut maybe_walker| {
-            fn recurse(maybe_walker: &mut Option<RefWalker<MerkSource>>) {
-                if let Some(walker) = maybe_walker {
-                    recurse(&mut walker.walk(true).unwrap());
-                    recurse(&mut walker.walk(false).unwrap());
-                }
-            }
-            recurse(&mut maybe_walker);
-
-            let walker = maybe_walker.unwrap();
-            let exp_value = put_entry_value();
-            for (i, (key, value)) in walker.tree().iter().enumerate() {
-                let exp_key = seq_key(i as u64);
-                assert_eq!(key, exp_key);
-                assert_eq!(value, exp_value);
-            }
-        });
-
-        std::fs::remove_dir_all(&path).unwrap();
-    }
 }